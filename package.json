{
  "type": "module",
  "dependencies": {
<<<<<<< HEAD
    "@hashgraph/sdk": "^v2.51.0",
=======
    "@hashgraph/sdk": "^2.49.2",
>>>>>>> 5b39f04e
    "axios": "^1.6.0",
    "chai": "^4.3.6",
    "dotenv": "^16.0.1",
    "json-rpc-2.0": "^1.6.0",
    "mocha": "^9.2.2"
  },
  "scripts": {
    "test": "mocha --recursive  --reporter mochawesome --exit",
    "format": "prettier --write .",
    "lint": "eslint ."
  },
  "devDependencies": {
    "eslint": "^9.11.1",
    "eslint-config-prettier": "^9.1.0",
    "eslint-define-config": "^2.1.0",
    "eslint-plugin-prettier": "^5.2.1",
    "mochawesome": "^7.1.3",
    "prettier": "^3.3.3"
  }
}<|MERGE_RESOLUTION|>--- conflicted
+++ resolved
@@ -1,11 +1,7 @@
 {
   "type": "module",
   "dependencies": {
-<<<<<<< HEAD
     "@hashgraph/sdk": "^v2.51.0",
-=======
-    "@hashgraph/sdk": "^2.49.2",
->>>>>>> 5b39f04e
     "axios": "^1.6.0",
     "chai": "^4.3.6",
     "dotenv": "^16.0.1",
@@ -13,6 +9,9 @@
     "mocha": "^9.2.2"
   },
   "scripts": {
+    "test": "mocha --recursive  --reporter mochawesome --exit",
+    "format": "prettier --write .",
+    "lint": "eslint ."
     "test": "mocha --recursive  --reporter mochawesome --exit",
     "format": "prettier --write .",
     "lint": "eslint ."
@@ -24,5 +23,11 @@
     "eslint-plugin-prettier": "^5.2.1",
     "mochawesome": "^7.1.3",
     "prettier": "^3.3.3"
+    "eslint": "^9.11.1",
+    "eslint-config-prettier": "^9.1.0",
+    "eslint-define-config": "^2.1.0",
+    "eslint-plugin-prettier": "^5.2.1",
+    "mochawesome": "^7.1.3",
+    "prettier": "^3.3.3"
   }
 }