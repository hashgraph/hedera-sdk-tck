import {
  AccountBalanceQuery,
  AccountId,
  AccountInfoQuery,
  Client,
<<<<<<< HEAD
  TokenInfoQuery,
=======
>>>>>>> e56fd6b0
} from "@hashgraph/sdk";

class ConsensusInfoClient {
  constructor() {
    if (
      process.env.NODE_IP &&
      process.env.NODE_ACCOUNT_ID &&
      process.env.MIRROR_NETWORK
    ) {
      const node = {
        [process.env.NODE_IP]: AccountId.fromString(
<<<<<<< HEAD
          process.env.NODE_ACCOUNT_ID
=======
          process.env.NODE_ACCOUNT_ID,
>>>>>>> e56fd6b0
        ),
      };
      this.sdkClient = Client.forNetwork(node);
    } else {
      this.sdkClient = Client.forTestnet();
    }

    this.sdkClient.setOperator(
      process.env.OPERATOR_ACCOUNT_ID,
<<<<<<< HEAD
      process.env.OPERATOR_ACCOUNT_PRIVATE_KEY
=======
      process.env.OPERATOR_ACCOUNT_PRIVATE_KEY,
>>>>>>> e56fd6b0
    );
  }

  async getBalance(accountId) {
    return this.executeAccountMethod(accountId, new AccountBalanceQuery());
  }

  async getAccountInfo(accountId) {
    return this.executeAccountMethod(accountId, new AccountInfoQuery());
  }

  async getTokenInfo(tokenId) {
    return this.executeTokenMethod(tokenId, new TokenInfoQuery());
  }

  async executeAccountMethod(accountId, method) {
    method.setAccountId(accountId);
    return method.execute(this.sdkClient);
  }

  async executeTokenMethod(tokenId, method) {
    method.setTokenId(tokenId);
    return method.execute(this.sdkClient);
  }
}

export default new ConsensusInfoClient();<|MERGE_RESOLUTION|>--- conflicted
+++ resolved
@@ -3,10 +3,6 @@
   AccountId,
   AccountInfoQuery,
   Client,
-<<<<<<< HEAD
-  TokenInfoQuery,
-=======
->>>>>>> e56fd6b0
 } from "@hashgraph/sdk";
 
 class ConsensusInfoClient {
@@ -18,11 +14,7 @@
     ) {
       const node = {
         [process.env.NODE_IP]: AccountId.fromString(
-<<<<<<< HEAD
-          process.env.NODE_ACCOUNT_ID
-=======
           process.env.NODE_ACCOUNT_ID,
->>>>>>> e56fd6b0
         ),
       };
       this.sdkClient = Client.forNetwork(node);
@@ -32,11 +24,7 @@
 
     this.sdkClient.setOperator(
       process.env.OPERATOR_ACCOUNT_ID,
-<<<<<<< HEAD
-      process.env.OPERATOR_ACCOUNT_PRIVATE_KEY
-=======
       process.env.OPERATOR_ACCOUNT_PRIVATE_KEY,
->>>>>>> e56fd6b0
     );
   }
 
