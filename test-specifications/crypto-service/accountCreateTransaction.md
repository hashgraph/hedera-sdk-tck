# AccountCreateTransaction - Test specification

## Description:
This test specification for AccountCreateTransaction is to be one of many for testing the functionality of the Hedera SDKs. The SDK under test will use the language specific JSON-RPC server return responses back to the test driver.

## Design:
Each test within the test specification is linked to one of the properties within AccountCreateTransaction. Each property is tested with a mix of boundaries. The inputs for each test are a range of valid, minimum, maximum, negative and invalid values for the method. The expected response of a passed test can be a correct error response code or seen as the result of node queries. A successful transaction (the transaction reached consensus and was applied to state) can be determined by getting a `TransactionReceipt` or `TransactionRecord`, or can be determined by using queries such as `AccountInfoQuery` or `AccountBalanceQuery` and investigating for the required changes (creations, updates, etc.). The mirror node can also be used to determine if a transaction was successful via its rest API. Error codes are obtained from the response code proto files.

**Transaction properties:**

https://docs.hedera.com/hedera/sdks-and-apis/sdks/accounts-and-hbar/create-an-account

**CryptoCreate protobufs:**

https://github.com/hashgraph/hedera-protobufs/blob/main/services/crypto_create.proto

**Response codes:**

https://github.com/hashgraph/hedera-protobufs/blob/main/services/response_code.proto

**Mirror Node APIs:**

https://docs.hedera.com/hedera/sdks-and-apis/rest-api

## JSON-RPC API Endpoint Documentation

### Method Name

`createAccount`

### Input Parameters

| Parameter Name            | Type                                             | Required/Optional | Description/Notes                                                                                                                           |
|---------------------------|--------------------------------------------------|-------------------|---------------------------------------------------------------------------------------------------------------------------------------------|
| key                       | string                                           | optional          | DER-encoded hex string representation for private or public keys. Keylists and threshold keys are the hex of the serialized protobuf bytes. |
| initialBalance            | int64                                            | optional          | Units of tinybars                                                                                                                           |
| receiverSignatureRequired | bool                                             | optional          |                                                                                                                                             |
| autoRenewPeriod           | int64                                            | optional          | Units of seconds                                                                                                                            |
| memo                      | string                                           | optional          |                                                                                                                                             |
| maxAutoTokenAssociations  | int32                                            | optional          |                                                                                                                                             |
| stakedAccountId           | string                                           | optional          |                                                                                                                                             |
| stakedNodeId              | int64                                            | optional          |                                                                                                                                             |
| declineStakingReward      | bool                                             | optional          |                                                                                                                                             |
| alias                     | string                                           | optional          | Hex string representation of the keccak-256 hash of an ECDSAsecp256k1 public key type.                                                      |
| commonTransactionParams   | [json object](../commonTransactionParameters.md) | optional          |                                                                                                                                             |

### Output Parameters

| Parameter Name | Type   | Description/Notes                                                                     |
|----------------|--------|---------------------------------------------------------------------------------------|
| accountId      | string | The ID of the created account.                                                        |
| status         | string | The status of the submitted `AccountCreateTransaction` (from a `TransactionReceipt`). |

## Property Tests

### **Key:**

- The key for the new account.

| Test no | Name                                                                                          | Input                                   | Expected response                                                              | Implemented (Y/N) |
|---------|-----------------------------------------------------------------------------------------------|-----------------------------------------|--------------------------------------------------------------------------------|-------------------|
| 1       | Creates an account with a valid ED25519 public key                                            | key=<VALID_ED25519_PUBLIC_KEY>          | The account creation succeeds.                                                 | Y                 |
| 2       | Creates an account with a valid ECDSAsecp256k1 public key                                     | key=<VALID_ECDSA_SECP256K1_PUBLIC_KEY>  | The account creation succeeds.                                                 | Y                 |
| 3       | Creates an account with a valid ED25519 private key                                           | key=<VALID_ED25519_PRIVATE_KEY>         | The account creation succeeds.                                                 | Y                 |
| 4       | Creates an account with a valid ECDSAsecp256k1 private key                                    | key=<VALID_ECDSA_SECP256K1_PRIVATE_KEY> | The account creation succeeds.                                                 | Y                 |
| 5       | Creates an account with a valid KeyList of ED25519 and ECDSAsecp256k1 private and public keys | key=<VALID_KEYLIST>                     | The account creation succeeds.                                                 | Y                 |
| 6       | Creates an account with a valid KeyList of nested Keylists (three levels)                     | key=<VALID_NESTED_KEYLIST>              | The account creation succeeds.                                                 | Y                 |
| 7       | Creates an account with no key                                                                |                                         | The account creation fails with a KEY_REQUIRED response code from the network. | Y                 |
| 8       | Creates an account with an invalid key                                                        | key=<INVALID_KEY>                       | The account creation fails with an SDK internal error.                         | Y                 |

#### JSON Request Example

```json
{
  "jsonrpc": "2.0",
  "id": 99232,
  "method": "createAccount",
  "params": {
    "key": "3030020100300706052b8104000a04220420e8f32e723decf4051aefac8e2c93c9c5b214313817cdb01a1494b917c8436b35"
  }
}
```

#### JSON Response Example

```json
{
  "jsonrpc": "2.0",
  "id": 99232,
  "result": {
    "accountId": "0.0.12345",
    "status": "SUCCESS"
  }
}
```

### **Initial Balance:**

- The initial number of tinybars to put into the account.

| Test no | Name                                                                                | Input                                                | Expected response                                                                             | Implemented (Y/N) |
|---------|-------------------------------------------------------------------------------------|------------------------------------------------------|-----------------------------------------------------------------------------------------------|-------------------|
| 1       | Creates an account with an initial balance                                          | key=<VALID_KEY>, initialBalance=100                  | The account creation succeeds and the account contains 100 tinybar.                           | Y                 |
| 2       | Creates an account with no initial balance                                          | key=<VALID_KEY>, initialBalance=0                    | The account creation succeeds and the account contains 0 tinybar.                             | Y                 |
| 3       | Creates an account with a negative initial balance                                  | key=<VALID_KEY>, initialBalance=-1                   | The account creation fails with an INVALID_INITIAL_BALANCE response code from the network.    | Y                 |
| 4       | Creates an account with an initial balance higher than the operator account balance | key=<VALID_KEY>, initialBalance=<OPERATOR_BALANCE>+1 | The account creation fails with an INSUFFICIENT_PAYER_BALANCE response code from the network. | Y                 |

#### JSON Request Example

```json
{
  "jsonrpc": "2.0",
  "id": 99232,
  "method": "createAccount",
  "params": {
    "key": "3030020100300706052b8104000a04220420e8f32e723decf4051aefac8e2c93c9c5b214313817cdb01a1494b917c8436b35",
    "initialBalance": 100
  }
}
```

#### JSON Response Example

```json
{
  "jsonrpc": "2.0",
  "id": 99232,
  "result": {
    "accountId": "0.0.12345",
    "status": "SUCCESS"
  }
}
```

### **Receiver Signature Required:**

- If true, this account's key must sign any transaction depositing into this account (in addition to all withdrawals).

| Test no | Name                                                                                       | Input                                                                                                              | Expected response                                                                    | Implemented (Y/N) |
|---------|--------------------------------------------------------------------------------------------|--------------------------------------------------------------------------------------------------------------------|--------------------------------------------------------------------------------------|-------------------|
| 1       | Creates an account that requires a receiving signature                                     | key=<VALID_PUBLIC_KEY>, receiverSignatureRequired=true, commonTransactionParams.signers=[<ASSOCIATED_PRIVATE_KEY>] | The account creation succeeds and the account requires a receiving signature.        | Y                 |
| 2       | Creates an account that doesn't require a receiving signature                              | key=<VALID_KEY>, receiverSignatureRequired=false                                                                   | The account creation succeeds and the account doesn't require a receiving signature. | Y                 |
| 3       | Creates an account that requires a receiving signature but isn't signed by the account key | key=<VALID_KEY>, receiverSignatureRequired=true                                                                    | The account creation fails with an INVALID_SIGNATURE response code from the network. | Y                 |

#### JSON Request Example

```json
{
  "jsonrpc": "2.0",
  "id": 99232,
  "method": "createAccount",
  "params": {
    "key": "302a300506032b6570032100e9a0f9c81b3a2bb81a4af5fe05657aa849a3b9b0705da1fb52f331f42cf4b496",
    "receiverSignatureRequired": true,
    "commonTransactionParams": {
      "signers": [
        "302e020100300506032b65700422042031f8eb3e77a04ebe599c51570976053009e619414f26bdd39676a5d3b2782a1d"
      ]
    }
  }
}
```

#### JSON Response Example

```json
{
  "jsonrpc": "2.0",
  "id": 99232,
  "result": {
    "accountId": "0.0.12345",
    "status": "SUCCESS"
  }
}
```

### **Auto Renew Period:**

- The account is charged to extend its expiration date every ‘this many’ seconds. If it doesn't have enough balance, it extends as long as possible. If it is empty when it expires, then it is deleted.

| Test no | Name                                                                                                                   | Input                                    | Expected response                                                                                  | Implemented (Y/N) |
|---------|------------------------------------------------------------------------------------------------------------------------|------------------------------------------|----------------------------------------------------------------------------------------------------|-------------------|
| 1       | Creates an account with an auto renew period set to 60 days (5,184,000 seconds)                                        | key=<VALID_KEY>, autoRenewPeriod=5184000 | The account creation succeeds and the account's auto renew period should equal 5,184,000 seconds.  | Y                 |
| 2       | Creates an account with an auto renew period set to -1 seconds                                                         | key=<VALID_KEY>, autoRenewPeriod=-1      | The account creation fails with an INVALID_RENEWAL_PERIOD response code from the network.          | Y                 |
| 3       | Creates an account with an auto renew period set to the minimum period of 30 days (2,592,000 seconds)                  | key=<VALID_KEY>, autoRenewPeriod=2592000 | The account creation succeeds and the account's auto renew period should equal 2,592,000 seconds.  | Y                 |
| 4       | Creates an account with an auto renew period set to the minimum period of 30 days minus one second (2,591,999 seconds) | key=<VALID_KEY>, autoRenewPeriod=2591999 | The account creation fails with an AUTORENEW_DURATION_NOT_IN_RANGE response code from the network. | Y                 |
| 5       | Creates an account with an auto renew period set to the maximum period of 8,000,001 seconds                            | key=<VALID_KEY>, autoRenewPeriod=8000001 | The account creation succeeds and the account's auto renew period should equal 8,000,001 seconds.  | Y                 |
| 6       | Creates an account with an auto renew period set to the maximum period plus one seconds (8,000,002 seconds)            | key=<VALID_KEY>, autoRenewPeriod=8000002 | The account creation fails with an AUTORENEW_DURATION_NOT_IN_RANGE response code from the network. | Y                 |

#### JSON Request Example

```json
{
  "jsonrpc": "2.0",
  "id": 99232,
  "method": "createAccount",
  "params": {
    "key": "302e020100300506032b65700422042031f8eb3e77a04ebe599c51570976053009e619414f26bdd39676a5d3b2782a1d",
    "autoRenewPeriod": 5184000
  }
}
```

#### JSON Response Example

```json
{
  "jsonrpc": "2.0",
  "id": 99232,
  "result": {
    "accountId": "0.0.12345",
    "status": "SUCCESS"
  }
}
```

### **Memo:**

- The memo associated with the account (UTF-8 encoding max 100 bytes).

| Test no | Name                                                           | Input                                                                                                                         | Expected response                                                                                                                                                   | Implemented (Y/N) |
|---------|----------------------------------------------------------------|-------------------------------------------------------------------------------------------------------------------------------|---------------------------------------------------------------------------------------------------------------------------------------------------------------------|-------------------|
| 1       | Creates an account with a memo that is a valid length          | key=<VALID_KEY>, memo="testmemo"                                                                                              | The account creation succeeds and the account's memo equals “testmemo”.                                                                                             | Y                 |
| 2       | Creates an account with a memo that is the minimum length      | key=<VALID_KEY>, memo=""                                                                                                      | The account creation succeeds and the account's memo is empty.                                                                                                      | Y                 |
| 3       | Creates an account with a memo that is the maximum length      | key=<VALID_KEY>, memo="This is a really long memo but it is still valid because it is 100 characters exactly on the money!!"  | The account creation succeeds and the account's memo equals "This is a really long memo but it is still valid because it is 100 characters exactly on the money!!". | Y                 |
| 4       | Creates an account with a memo that exceeds the maximum length | key=<VALID_KEY>, memo="This is a long memo that is not valid because it exceeds 100 characters and it should fail the test!!" | The account creation fails with a MEMO_TOO_LONG response code from the network.                                                                                     | Y                 |
<<<<<<< HEAD
=======
| 5       | Creates an account with an invalid memo                        | key=<VALID_KEY>, memo="This is an invalid memo!\0"                                                                            | The account creation fails with a INVALID_ZERO_BYTE_IN_STRING response code from the network.                                                                       | Y                 |
>>>>>>> 2d0f6846

#### JSON Request Example

```json
{
  "jsonrpc": "2.0",
  "id": 99232,
  "method": "createAccount",
  "params": {
    "key": "302e020100300506032b65700422042031f8eb3e77a04ebe599c51570976053009e619414f26bdd39676a5d3b2782a1d",
    "memo": "testmemo"
  }
}
```

#### JSON Response Example

```json
{
  "jsonrpc": "2.0",
  "id": 99232,
  "result": {
    "accountId": "0.0.12345",
    "status": "SUCCESS"
  }
}
```

### **Max Automatic Token Associations:**

- The maximum number of tokens with which an account can be implicitly associated. Defaults to 0 and up to a maximum value of 1000.

<<<<<<< HEAD
| Test no | Name                                                                           | Input                                                                                                  | Expected response                                                                                                                | Implemented (Y/N) |
|---------|--------------------------------------------------------------------------------|--------------------------------------------------------------------------------------------------------|----------------------------------------------------------------------------------------------------------------------------------|-------------------|
| 1       | Creates an account with a max token association that is a valid amount         | key=<VALID_KEY>, maxAutoTokenAssociations=100                                                          | The account creation succeeds and the account has 100 automatic token associations.                                              | Y                 |
| 2       | Creates an account with a max token association that is the minimum value      | key=<VALID_KEY>, maxAutoTokenAssociations=0                                                            | The account creation succeeds and the account has 0 automatic token associations.                                                | Y                 |
| 3       | Creates an account with a max token association that is the maximum value      | key=<VALID_KEY>, maxAutoTokenAssociations=5000, commonTransactionParams.maxTransactionFee=100000000000 | The account creation succeeds and the account has 5000 automatic token associations.                                             | Y                 |
| 4       | Creates an account with a max token association that exceeds the maximum value | key=<VALID_KEY>, maxAutoTokenAssociations=5001, commonTransactionParams.maxTransactionFee=100000000000 | The account creation fails with a REQUESTED_NUM_AUTOMATIC_ASSOCIATIONS_EXCEEDS_ASSOCIATION_LIMIT response code from the network. | Y                 |
=======
| Test no | Name                                                                           | Input                                                                                                  | Expected response                                                                               | Implemented (Y/N) |
|---------|--------------------------------------------------------------------------------|--------------------------------------------------------------------------------------------------------|-------------------------------------------------------------------------------------------------|-------------------|
| 1       | Creates an account with a max token association that is a valid amount         | key=<VALID_KEY>, maxAutoTokenAssociations=100                                                          | The account creation succeeds and the account has 100 automatic token associations.             | Y                 |
| 2       | Creates an account with a max token association that is the minimum value      | key=<VALID_KEY>, maxAutoTokenAssociations=0                                                            | The account creation succeeds and the account has 0 automatic token associations.               | Y                 |
| 3       | Creates an account with a max token association that is the maximum value      | key=<VALID_KEY>, maxAutoTokenAssociations=5000, commonTransactionParams.maxTransactionFee=100000000000 | The account creation succeeds and the account has 5000 automatic token associations.            | Y                 |
| 4       | Creates an account with a max token association that exceeds the maximum value | key=<VALID_KEY>, maxAutoTokenAssociations=5001, commonTransactionParams.maxTransactionFee=100000000000 | The account creation fails with a INVALID_MAX_AUTO_ASSOCIATIONS response code from the network. | Y                 |
>>>>>>> 2d0f6846

#### JSON Request Example

```json
{
  "jsonrpc": "2.0",
  "id": 99232,
  "method": "createAccount",
  "params": {
    "key": "302e020100300506032b65700422042031f8eb3e77a04ebe599c51570976053009e619414f26bdd39676a5d3b2782a1d",
    "maxAutoTokenAssociations": 100
  }
}
```

#### JSON Response Example

```json
{
  "jsonrpc": "2.0",
  "id": 99232,
  "result": {
    "accountId": "0.0.12345",
    "status": "SUCCESS"
  }
}
```

### **Staked ID:**

- ID of the account to which this account is staked.
  - OR
- ID of the node to which this account is staked.

| Test no | Name                                                                                  | Input                                                                                        | Expected response                                                                                     | Implemented (Y/N) |
|---------|---------------------------------------------------------------------------------------|----------------------------------------------------------------------------------------------|-------------------------------------------------------------------------------------------------------|-------------------|
| 1       | Creates an account with the staked account ID set to the operators account ID         | key=<VALID_KEY>, stakedAccountId=<OPERATOR_ACCOUNT_ID>                                       | The account creation succeeds and the account has a staking account ID equal to the input account ID. | Y                 |
| 2       | Creates an account with the staked node ID set to a valid node ID                     | key=<VALID_KEY>, stakedNodeId=<VALID_NETWORK_NODE_ID>                                        | The account creation succeeds and the account has a staking node ID equal to the input node ID.       | Y                 |
| 3       | Creates an account with the staked account ID set to an account ID that doesn't exist | key=<VALID_KEY>, stakedAccountId="123.456.789"                                               | The account creation fails with an INVALID_STAKING_ID response code from the network.                 | Y                 |
| 4       | Creates an account with the staked node ID set to a node ID that doesn't exist        | key=<VALID_KEY>, stakedNodeId=123456789                                                      | The account creation fails with an INVALID_STAKING_ID response code from the network.                 | Y                 |
| 5       | Creates an account with the staked account ID set to an empty account ID              | key=<VALID_KEY>, stakedAccountId=""                                                          | The account creation fails with and SDK internal error.                                               | Y                 |
| 6       | Creates an account with the staked node ID set to an invalid node ID                  | key=<VALID_KEY>, stakedNodeId=-100                                                           | The account creation fails with an INVALID_STAKING_ID response code from the network.                 | Y                 |
| 7       | Creates an account with a staked account ID and a staked node ID                      | key=<VALID_KEY>, stakedAccountId=<OPERATOR_ACCOUNT_ID>, stakedNodeId=<VALID_NETWORK_NODE_ID> | The account creation succeeds and the account has a staking node ID equal to the input node ID.       | Y                 |

#### JSON Request Examples

```json
{
  "jsonrpc": "2.0",
  "id": 99232,
  "method": "createAccount",
  "params": {
    "key": "302e020100300506032b65700422042031f8eb3e77a04ebe599c51570976053009e619414f26bdd39676a5d3b2782a1d",
    "stakedAccountId": "0.0.3"
  }
}
```

```json
{
  "jsonrpc": "2.0",
  "id": 99233,
  "method": "createAccount",
  "params": {
    "key": "302e020100300506032b65700422042031f8eb3e77a04ebe599c51570976053009e619414f26bdd39676a5d3b2782a1d",
    "stakedNodeId": 10
  }
}
```

#### JSON Response Example

```json
{
  "jsonrpc": "2.0",
  "id": 99232,
  "result": {
    "accountId": "0.0.12345",
    "status": "SUCCESS"
  }
}
```

```json
{
  "jsonrpc": "2.0",
  "id": 99233,
  "result": {
    "accountId": "0.0.12345",
    "status": "SUCCESS"
  }
}
```

### **Decline Reward:**

- If true, the account declines receiving a staking reward.

| Test no | Name                                                    | Input                                        | Expected response                                                              | Implemented (Y/N) |
|---------|---------------------------------------------------------|----------------------------------------------|--------------------------------------------------------------------------------|-------------------|
| 1       | Creates an account that declines staking rewards        | key=<VALID_KEY>, declineStakingRewards=true  | The account creation succeeds and the account declines staking rewards.        | Y                 |
| 2       | Creates an account that doesn't decline staking rewards | key=<VALID_KEY>, declineStakingRewards=false | The account creation succeeds and the account doesn't decline staking rewards. | Y                 |

#### JSON Request Example

```json
{
  "jsonrpc": "2.0",
  "id": 99232,
  "method": "createAccount",
  "params": {
    "key": "302e020100300506032b65700422042031f8eb3e77a04ebe599c51570976053009e619414f26bdd39676a5d3b2782a1d",
    "declineStakingRewards": true
  }
}
```

#### JSON Response Example

```json
{
  "jsonrpc": "2.0",
  "id": 99232,
  "result": {
    "accountId": "0.0.12345",
    "status": "SUCCESS"
  }
}
```

### **Alias:**

- The bytes to be used as the account's alias. The bytes must be formatted as the calculated last 20 bytes of the keccak-256 hash of an ECDSA primitive key.

| Test no | Name                                                                                            | Input                                                                                                                                                            | Expected response                                                                                                    | Implemented (Y/N) |
|---------|-------------------------------------------------------------------------------------------------|------------------------------------------------------------------------------------------------------------------------------------------------------------------|----------------------------------------------------------------------------------------------------------------------|-------------------|
| 1       | Creates an account with the keccak-256 hash of an ECDSAsecp256k1 public key                     | key=<VALID_KEY>, alias=<LAST_20_BYTES_ECDSA_SECP256K1_PUBLIC_KEY_KECCAK_256_HASH>, commonTransactionParams.signers=[<CORRESPONDING_ECDSA_SECP256K1_PRIVATE_KEY>] | The account creation succeeds and the account has the keccak-256 hash of the ECDSAsecp256k1 public key as its alias. | Y                 |
| 2       | Creates an account with the keccak-256 hash of an ECDSAsecp256k1 public key without a signature | key=<VALID_KEY>, alias=<LAST_20_BYTES_ECDSA_SECP256K1_PUBLIC_KEY_KECCAK_256_HASH>                                                                                | The account creation fails with an INVALID_SIGNATURE response code from the network.                                 | Y                 |
| 3       | Creates an account with an invalid alias                                                        | key=<VALID_KEY>, alias=<INVALID_ALIAS>                                                                                                                           | The account creation fails with an INVALID_ALIAS_KEY response code from the network.                                 | Y                 |

#### JSON Request Example

```json
{
  "jsonrpc": "2.0",
  "id": 99232,
  "method": "createAccount",
  "params": {
    "key": "302e020100300506032b65700422042031f8eb3e77a04ebe599c51570976053009e619414f26bdd39676a5d3b2782a1d",
    "alias": "990a3f6573669cc6266c00983dc24359bd4b223b",
    "commonTransactionParams": {
      "signers": [
        "30540201010420c5f9d140822511e581228feb2bde5a9706ee4c4377822e7cf4755fec529f0bcfa00706052b8104000aa124032200038064ccfe93ce1492ada790da7204edd8e3fd004ee68e4fae7641e00db20527c5"
      ]
    }
  }
}
```

#### JSON Response Example

```json
{
  "jsonrpc": "2.0",
  "id": 99232,
  "result": {
    "accountId": "0.0.12345",
    "status": "SUCCESS"
  }
}
```
<|MERGE_RESOLUTION|>--- conflicted
+++ resolved
@@ -224,10 +224,7 @@
 | 2       | Creates an account with a memo that is the minimum length      | key=<VALID_KEY>, memo=""                                                                                                      | The account creation succeeds and the account's memo is empty.                                                                                                      | Y                 |
 | 3       | Creates an account with a memo that is the maximum length      | key=<VALID_KEY>, memo="This is a really long memo but it is still valid because it is 100 characters exactly on the money!!"  | The account creation succeeds and the account's memo equals "This is a really long memo but it is still valid because it is 100 characters exactly on the money!!". | Y                 |
 | 4       | Creates an account with a memo that exceeds the maximum length | key=<VALID_KEY>, memo="This is a long memo that is not valid because it exceeds 100 characters and it should fail the test!!" | The account creation fails with a MEMO_TOO_LONG response code from the network.                                                                                     | Y                 |
-<<<<<<< HEAD
-=======
 | 5       | Creates an account with an invalid memo                        | key=<VALID_KEY>, memo="This is an invalid memo!\0"                                                                            | The account creation fails with a INVALID_ZERO_BYTE_IN_STRING response code from the network.                                                                       | Y                 |
->>>>>>> 2d0f6846
 
 #### JSON Request Example
 
@@ -260,21 +257,12 @@
 
 - The maximum number of tokens with which an account can be implicitly associated. Defaults to 0 and up to a maximum value of 1000.
 
-<<<<<<< HEAD
-| Test no | Name                                                                           | Input                                                                                                  | Expected response                                                                                                                | Implemented (Y/N) |
-|---------|--------------------------------------------------------------------------------|--------------------------------------------------------------------------------------------------------|----------------------------------------------------------------------------------------------------------------------------------|-------------------|
-| 1       | Creates an account with a max token association that is a valid amount         | key=<VALID_KEY>, maxAutoTokenAssociations=100                                                          | The account creation succeeds and the account has 100 automatic token associations.                                              | Y                 |
-| 2       | Creates an account with a max token association that is the minimum value      | key=<VALID_KEY>, maxAutoTokenAssociations=0                                                            | The account creation succeeds and the account has 0 automatic token associations.                                                | Y                 |
-| 3       | Creates an account with a max token association that is the maximum value      | key=<VALID_KEY>, maxAutoTokenAssociations=5000, commonTransactionParams.maxTransactionFee=100000000000 | The account creation succeeds and the account has 5000 automatic token associations.                                             | Y                 |
-| 4       | Creates an account with a max token association that exceeds the maximum value | key=<VALID_KEY>, maxAutoTokenAssociations=5001, commonTransactionParams.maxTransactionFee=100000000000 | The account creation fails with a REQUESTED_NUM_AUTOMATIC_ASSOCIATIONS_EXCEEDS_ASSOCIATION_LIMIT response code from the network. | Y                 |
-=======
 | Test no | Name                                                                           | Input                                                                                                  | Expected response                                                                               | Implemented (Y/N) |
 |---------|--------------------------------------------------------------------------------|--------------------------------------------------------------------------------------------------------|-------------------------------------------------------------------------------------------------|-------------------|
 | 1       | Creates an account with a max token association that is a valid amount         | key=<VALID_KEY>, maxAutoTokenAssociations=100                                                          | The account creation succeeds and the account has 100 automatic token associations.             | Y                 |
 | 2       | Creates an account with a max token association that is the minimum value      | key=<VALID_KEY>, maxAutoTokenAssociations=0                                                            | The account creation succeeds and the account has 0 automatic token associations.               | Y                 |
 | 3       | Creates an account with a max token association that is the maximum value      | key=<VALID_KEY>, maxAutoTokenAssociations=5000, commonTransactionParams.maxTransactionFee=100000000000 | The account creation succeeds and the account has 5000 automatic token associations.            | Y                 |
 | 4       | Creates an account with a max token association that exceeds the maximum value | key=<VALID_KEY>, maxAutoTokenAssociations=5001, commonTransactionParams.maxTransactionFee=100000000000 | The account creation fails with a INVALID_MAX_AUTO_ASSOCIATIONS response code from the network. | Y                 |
->>>>>>> 2d0f6846
 
 #### JSON Request Example
 
