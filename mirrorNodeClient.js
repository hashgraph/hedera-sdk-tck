import axios from "axios";

class MirrorNodeClient {
  constructor() {
    this.mirrorNodeRestUrl = process.env.MIRROR_NODE_REST_URL;
    this.NODE_TIMEOUT = process.env.NODE_TIMEOUT;
  }

  async getAccountData(accountId) {
    const url = `${this.mirrorNodeRestUrl}/api/v1/accounts/${accountId}`;
    return this.retryUntilData(url);
  }

  async getBalanceData() {
    const url = `${this.mirrorNodeRestUrl}/api/v1/balances`;
    return this.retryUntilData(url);
  }

  async getTokenData(tokenId) {
    const url = `${this.mirrorNodeRestUrl}/api/v1/tokens/${tokenId}`;
    return this.retryUntilData(url);
  }

  async retryUntilData(url) {
    const maxRetries = Math.floor(this.NODE_TIMEOUT / 1000); // retry once per second
    let retries = 0;

    while (retries < maxRetries) {
      try {
        const response = await axios.get(url);

        if (response.data) {
          return response.data;
        }
      } catch (error) {
<<<<<<< HEAD
        // Uncomment if you want to see the error message
        // console.log(error);
=======
        // Uncomment if you want to see the error
        // console.error(error);
>>>>>>> 5b39f04e
      }

      // If the array is empty, delay for a second before the next try
      await new Promise((resolve) => setTimeout(resolve, 1000));
      retries++;
    }

    throw new Error("Max retries reached without data");
  }
}

export default new MirrorNodeClient();<|MERGE_RESOLUTION|>--- conflicted
+++ resolved
@@ -33,13 +33,8 @@
           return response.data;
         }
       } catch (error) {
-<<<<<<< HEAD
-        // Uncomment if you want to see the error message
-        // console.log(error);
-=======
         // Uncomment if you want to see the error
         // console.error(error);
->>>>>>> 5b39f04e
       }
 
       // If the array is empty, delay for a second before the next try
